--- conflicted
+++ resolved
@@ -24,16 +24,11 @@
         input_paths: ["./"]  # Scan everything in project path
         exclusions: ["**/__pycache__/**"]  # Skip cache directories
     solution_designer:
-<<<<<<< HEAD
-      provider: "openai"
-      model: "o3-mini"
-=======
       provider: "anthropic"
       model: "claude-3-7-sonnet-20250219"
     coder:
       provider: "anthropic"
       model: "claude-3-5-sonnet-20241022"
->>>>>>> 0108d389
 
 runtime:
   # Workflow storage configuration
